--- conflicted
+++ resolved
@@ -45,14 +45,9 @@
 	     $(wildcard src/mesh_refinement/*.cpp) \
 	     $(wildcard src/outputs/*.cpp) \
 	     $(wildcard src/utils/*.cpp) \
-<<<<<<< HEAD
        $(wildcard src/radiation/$(RADIATION_FILE)) \
-	     src/pgen/$(PROBLEM_FILE)
-SRC_DIR := $(dir $(SRC_FILES))
-=======
 	     src/pgen/$(PROBLEM_FILE) \
 	     src/pgen/default_pgen.cpp
->>>>>>> f140d17d
 OBJ_DIR := obj/
 OBJ_FILES := $(addprefix $(OBJ_DIR),$(notdir $(SRC_FILES:.cpp=.o)))
 SRC_DIR := $(dir $(SRC_FILES) $(PROB_FILES))
@@ -75,11 +70,7 @@
 # Link objects into executable
 
 $(EXECUTABLE) : $(OBJ_FILES)
-<<<<<<< HEAD
 	$(CXX) $(CPPFLAGS) $(CXXFLAGS) -o $@ $^ $(LDFLAGS) $(LIB_DIR) $(LDLIBS)
-=======
-	$(CXX) $(CPPFLAGS) $(CXXFLAGS) -o $@ $(OBJ_FILES) $(LDFLAGS) $(LDLIBS)
->>>>>>> f140d17d
 
 ## Create static library containing default problem generator functions
 #
