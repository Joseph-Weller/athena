//========================================================================================
// Athena++ astrophysical MHD code
// Copyright(C) 2014 James M. Stone <jmstone@princeton.edu> and other code contributors
// Licensed under the 3-clause BSD License, see LICENSE file for details
//========================================================================================

// C++ headers
#include <cstdio>     // sprintf()
#include <cstring>    // strlen(), strncpy()
#include <fstream>    // ofstream
#include <iomanip>    // setfill(), setw()
#include <sstream>    // stringstream
#include <stdexcept>  // runtime_error
#include <string>     // string

// Athena++ headers
#include "../athena.hpp"
#include "../athena_arrays.hpp"
#include "../globals.hpp"
#include "../mesh/mesh.hpp"
#include "../parameter_input.hpp"
#include "../coordinates/coordinates.hpp"
#include "../field/field.hpp"
#include "../hydro/hydro.hpp"
#include "outputs.hpp"
#include "../radiation/radiation.hpp"
#include "../radiation/integrators/rad_integrators.hpp"
#include "../species/species.hpp"

// Only proceed if HDF5 output enabled
#ifdef HDF5OUTPUT

// External library headers
#include <hdf5.h>  // H5[F|P|S|T]_*, H5[A|D|F|P|S|T]*(), hid_t
#ifdef MPI_PARALLEL
#include <mpi.h>   // MPI_COMM_WORLD, MPI_INFO_NULL
#endif

// typedefs that allow HDF5 output written in either floats or doubles
#if H5_DOUBLE_PRECISION_ENABLED
  typedef double H5Real;
#if SINGLE_PRECISION_ENABLED
#error "Cannot create HDF5 output at higher precision than internal representation"
#endif
#define H5T_NATIVE_REAL H5T_NATIVE_DOUBLE

#else
  typedef float H5Real;
#define H5T_NATIVE_REAL H5T_NATIVE_FLOAT
#endif

//----------------------------------------------------------------------------------------
// ATHDF5Output constructor
// destructor - not needed for this derived class

ATHDF5Output::ATHDF5Output(OutputParameters oparams)
  : OutputType(oparams) {
}

//----------------------------------------------------------------------------------------
//! \fn void ATHDF5Output:::WriteOutputFile(Mesh *pm, ParameterInput *pin, bool flag)
//  \brief Cycles over all MeshBlocks and writes OutputData in the Athena++ HDF5 format,
//         one file per output using parallel IO.

void ATHDF5Output::WriteOutputFile(Mesh *pm, ParameterInput *pin, bool flag) {
  // HDF5 structures
  hid_t file;                                   // file to be written to
  hsize_t dims_start[5], dims_count[5];         // array sizes
  hid_t dataset_levels;                         // datasets to be written
  hid_t dataset_locations;
  hid_t dataset_x1f, dataset_x2f, dataset_x3f;
  hid_t dataset_x1v, dataset_x2v, dataset_x3v;
  hid_t *datasets_celldata;
  hid_t filespace_blocks;                       // local dataspaces for file
  hid_t filespace_blocks_3;
  hid_t filespace_blocks_nx1,  filespace_blocks_nx2,  filespace_blocks_nx3;
  hid_t filespace_blocks_nx1v, filespace_blocks_nx2v, filespace_blocks_nx3v;
  hid_t *filespaces_vars_blocks_nx3_nx2_nx1;
  hid_t memspace_blocks;                        // local dataspaces for memory
  hid_t memspace_blocks_3;
  hid_t memspace_blocks_nx1,  memspace_blocks_nx2,  memspace_blocks_nx3;
  hid_t memspace_blocks_nx1v, memspace_blocks_nx2v, memspace_blocks_nx3v;
  hid_t *memspaces_vars_blocks_nx3_nx2_nx1;
  hid_t property_list;                          // properties for writing

  int num_blocks_local;                       // number of MeshBlocks on this Mesh
  int *levels_mesh;                           // array of refinement levels on Mesh
  int64_t *locations_mesh;                   // array of logical locations on Mesh
  H5Real *x1f_mesh;                            // array of x1 values on Mesh
  H5Real *x2f_mesh;                            // array of x2 values on Mesh
  H5Real *x3f_mesh;                            // array of x3 values on Mesh
  H5Real *x1v_mesh;                            // array of x1 values on Mesh
  H5Real *x2v_mesh;                            // array of x2 values on Mesh
  H5Real *x3v_mesh;                            // array of x3 values on Mesh
  H5Real **data_buffers;                       // array of data buffers

  MeshBlock *pmb=pm->pblock;
  OutputData* pod;
  int max_blocks_global = pm->nbtotal;
  int max_blocks_local=pm->nblist[Globals::my_rank];
  int first_block = pm->nslist[Globals::my_rank];
  bool *active_flags = new bool[max_blocks_local];
  std::string variable = output_params.variable;

  for (int i=0; i<max_blocks_local; i++)
    active_flags[i]=true;

  // shooting a blank just for getting the variable names
  out_is=pmb->is; out_ie=pmb->ie;
  out_js=pmb->js; out_je=pmb->je;
  out_ks=pmb->ks; out_ke=pmb->ke;
  if (output_params.include_ghost_zones) {
    out_is -= NGHOST; out_ie += NGHOST;
    if (out_js != out_je) {out_js -= NGHOST; out_je += NGHOST;}
    if (out_ks != out_ke) {out_ks -= NGHOST; out_ke += NGHOST;}
  }
  LoadOutputData(pmb);
  // set num_datasets and num_variables
  // this must be expanded when new variables are introduced
  if (variable.compare("prim") == 0 or variable.compare("cons") == 0) {
    num_datasets = 1;
    if (MAGNETIC_FIELDS_ENABLED)
      num_datasets += 1;
    if (RADIATION_ENABLED) {
      num_datasets += 1;
    }
#ifdef INCLUDE_CHEMISTRY
    num_datasets += 1;
#endif
    num_variables = new int[num_datasets];
    int n_dataset = 0;
    num_variables[n_dataset++] = NHYDRO;
    if (output_params.cartesian_vector)
      num_variables[n_dataset-1] += 3;
    if (SELF_GRAVITY_ENABLED)
      num_variables[n_dataset-1] += 1;
    if (MAGNETIC_FIELDS_ENABLED) {
      num_variables[n_dataset++] = 3;
      if (output_params.cartesian_vector)
        num_variables[n_dataset-1] += 3;
    }
<<<<<<< HEAD
    if (RADIATION_ENABLED) {
      num_variables[n_dataset++] = pmb->prad->pradintegrator->ncol + pmb->prad->nfreq;
    }
    if (SPECIES_ENABLED){
      num_variables[n_dataset++] = NSPECIES;
    }
  }
  else {
=======
  } else {
>>>>>>> 5fd9ea54
    num_datasets = 1;
    num_variables = new int[num_datasets];
    num_variables[0] = num_vars_;
  }
  dataset_names = new char[num_datasets][max_name_length+1];
  variable_names = new char[num_vars_][max_name_length+1];

  // set dataset names
  int n_dataset = 0;
  if (variable.compare("prim") == 0 || variable.compare("cons") == 0) {
    if (variable.compare("prim") == 0)
      std::strncpy(dataset_names[n_dataset++], "prim", max_name_length+1);
    else
      std::strncpy(dataset_names[n_dataset++], "cons", max_name_length+1);
    if (MAGNETIC_FIELDS_ENABLED)
      std::strncpy(dataset_names[n_dataset++], "B", max_name_length+1);
<<<<<<< HEAD
    if (RADIATION_ENABLED) {
      std::strncpy(dataset_names[n_dataset++], "rad", max_name_length+1);
    }
    if (SPECIES_ENABLED) {
      std::strncpy(dataset_names[n_dataset++], "species", max_name_length+1);
    }
  }
  else { // single data
    if(variable.compare(0,1,"B") == 0 && MAGNETIC_FIELDS_ENABLED)
      std::strncpy(dataset_names[n_dataset++], "B", max_name_length+1);
    else if (variable.compare("r") == 0 && RADIATION_ENABLED) {
      std::strncpy(dataset_names[n_dataset++], "rad", max_name_length+1);
    }
    if (SPECIES_ENABLED && variable.compare("s") == 0) {
      std::strncpy(dataset_names[n_dataset++], "species", max_name_length+1);
    }
    else if(variable.compare(0,1,"uov") == 0
=======
  } else { // single data
    if (variable.compare(0,1,"B") == 0 && MAGNETIC_FIELDS_ENABLED)
      std::strncpy(dataset_names[n_dataset++], "B", max_name_length+1);
    else if (variable.compare(0,1,"uov") == 0
>>>>>>> 5fd9ea54
         || variable.compare(0,1,"user_out_var") == 0)
      std::strncpy(dataset_names[n_dataset++], "user_out_var", max_name_length+1);
    else
      std::strncpy(dataset_names[n_dataset++], "hydro", max_name_length+1);
  }

  // set variable names, loop over outputdata
  int n_variable = 0;
  pod=pfirst_data_;
  while(pod!=NULL) {
    if (pod->type=="VECTORS") {
      for (int i=1; i<=3; i++) {
        char sn[3];
        std::sprintf(sn,"%d", i);
        std::string vname = pod->name + sn;
        std::strncpy(variable_names[n_variable++], vname.c_str(), max_name_length+1);
      }
    } else {
      std::strncpy(variable_names[n_variable++], pod->name.c_str(), max_name_length+1);
    }
    pod=pod->pnext;
  }

  // Make sure C-strings are null-terminated
  for (int n = 0; n < num_datasets; ++n)
    dataset_names[n][max_name_length] = '\0';
  for (int n = 0; n < num_vars_; ++n)
    variable_names[n][max_name_length] = '\0';

  ClearOutputData();

  // count the number of active blocks if slicing
  if (output_params.output_slicex1 || output_params.output_slicex2
  || output_params.output_slicex3) {
    int nb=0, nba=0;
    pmb=pm->pblock;
    while(pmb!=NULL) {
      if (output_params.output_slicex1) {
        if (pmb->block_size.x1min >  output_params.x1_slice
        || pmb->block_size.x1max <= output_params.x1_slice)
          active_flags[nb]=false;
      }
      if (output_params.output_slicex2) {
        if (pmb->block_size.x2min >  output_params.x2_slice
        || pmb->block_size.x2max <= output_params.x2_slice)
          active_flags[nb]=false;
      }
      if (output_params.output_slicex3) {
        if (pmb->block_size.x3min >  output_params.x3_slice
        || pmb->block_size.x3max <= output_params.x3_slice)
          active_flags[nb]=false;
      }
      if (active_flags[nb]==true) nba++;
      nb++;
      pmb=pmb->next;
    }
#ifdef MPI_PARALLEL
    int *n_active=new int[Globals::nranks];
    MPI_Allgather(&nba, 1, MPI_INT, n_active, 1, MPI_INT, MPI_COMM_WORLD);
    num_blocks_local=n_active[Globals::my_rank];
    first_block=0;
    for (int n=0; n<Globals::my_rank; n++)
      first_block+=n_active[n];
    num_blocks_global=0;
    for (int n=0; n<Globals::nranks; n++)
      num_blocks_global+=n_active[n];
    delete [] n_active;
#else
    num_blocks_global=num_blocks_local=nba;
    first_block=0;
#endif
  } else {
    num_blocks_global=max_blocks_global;
    num_blocks_local=max_blocks_local;
  }

  pmb=pm->pblock;
  // set output size
  nx1=pmb->block_size.nx1;
  nx2=pmb->block_size.nx2;
  nx3=pmb->block_size.nx3;
  if (output_params.include_ghost_zones) {
    nx1+=2*NGHOST;
    if (nx2 > 1) nx2+=2*NGHOST;
    if (nx3 > 1) nx3+=2*NGHOST;
  }
  if (output_params.output_slicex1) nx1=1;
  if (output_params.output_slicex2) nx2=1;
  if (output_params.output_slicex3) nx3=1;
  if (output_params.output_sumx1) nx1=1;
  if (output_params.output_sumx2) nx2=1;
  if (output_params.output_sumx3) nx3=1;

  // Allocate contiguous buffers for data in memory
  levels_mesh = new int[num_blocks_local];
  locations_mesh = new int64_t[num_blocks_local * 3];
  x1f_mesh = new H5Real[num_blocks_local * (nx1+1)];
  x2f_mesh = new H5Real[num_blocks_local * (nx2+1)];
  x3f_mesh = new H5Real[num_blocks_local * (nx3+1)];
  x1v_mesh = new H5Real[num_blocks_local * nx1];
  x2v_mesh = new H5Real[num_blocks_local * nx2];
  x3v_mesh = new H5Real[num_blocks_local * nx3];
  data_buffers = new H5Real *[num_datasets];
  for (int n = 0; n < num_datasets; ++n)
    data_buffers[n] = new H5Real[num_variables[n]*num_blocks_local*nx3*nx2*nx1];

  int nb=0, nba=0;
  while(pmb!=NULL) {
    // Load the output data
    if (active_flags[nb] == true) {
      // set the default size because TransformOutputData will override it
      out_is=pmb->is; out_ie=pmb->ie;
      out_js=pmb->js; out_je=pmb->je;
      out_ks=pmb->ks; out_ke=pmb->ke;
      if (output_params.include_ghost_zones) {
        out_is -= NGHOST; out_ie += NGHOST;
        if (out_js != out_je) {out_js -= NGHOST; out_je += NGHOST;}
        if (out_ks != out_ke) {out_ks -= NGHOST; out_ke += NGHOST;}
      }
      LoadOutputData(pmb);
      TransformOutputData(pmb);
      if (output_params.output_sumx1) {
        out_ie = out_is;
      }
      if (output_params.output_sumx2) {
        out_je = out_js;
      }
      if (output_params.output_sumx3) {
        out_ke = out_ks;
      }

      // Load location information
      levels_mesh[nba] = pmb->loc.level - pm->root_level;
      locations_mesh[nba*3 + 0] = pmb->loc.lx1;
      locations_mesh[nba*3 + 1] = pmb->loc.lx2;
      locations_mesh[nba*3 + 2] = pmb->loc.lx3;

      // Load coordinates
      if (output_params.output_slicex1) {
        x1f_mesh[nba*(nx1+1)]=static_cast<H5Real>(pmb->pcoord->x1f(output_params.islice));
        x1f_mesh[nba*(nx1+1)+1]=static_cast<H5Real>(
            pmb->pcoord->x1f(output_params.islice+1));
        x1v_mesh[nba*nx1]=static_cast<H5Real>(pmb->pcoord->x1v(output_params.islice));
      } else if (output_params.output_sumx1) {
        x1f_mesh[nba*(nx1+1)] = pmb->pcoord->x1f(pmb->is);
        x1f_mesh[nba*(nx1+1)+1] = pmb->pcoord->x1f(pmb->ie+1);
        if (pmb->block_size.nx1%2 == 0) {
          x1v_mesh[nba*nx1] = pmb->pcoord->x1f((pmb->is + pmb->ie + 1) / 2);
        } else {
          x1v_mesh[nba*nx1] = pmb->pcoord->x1v((pmb->is + pmb->ie) / 2);
        }
      } else {
        for (int i=out_is, index=0; i <= out_ie+1; ++i, ++index)
          x1f_mesh[nba*(nx1+1) + index] = static_cast<H5Real>(pmb->pcoord->x1f(i));
        for (int i=out_is, index=0; i <= out_ie; ++i, ++index)
          x1v_mesh[nba*nx1 + index] = static_cast<H5Real>(pmb->pcoord->x1v(i));
      }
      if (output_params.output_slicex2) {
        x2f_mesh[nba*(nx2+1)]
            =static_cast<H5Real>(pmb->pcoord->x2f(output_params.jslice));
        x2f_mesh[nba*(nx2+1)+1]
            =static_cast<H5Real>(pmb->pcoord->x2f(output_params.jslice+1));
        x2v_mesh[nba*nx2]
            =static_cast<H5Real>(pmb->pcoord->x2v(output_params.jslice));
      } else if (output_params.output_sumx2) {
        x2f_mesh[nba*(nx2+1)] = pmb->pcoord->x2f(pmb->js);
        x2f_mesh[nba*(nx2+1)+1] = pmb->pcoord->x2f(pmb->je+1);
        if (pmb->block_size.nx2%2 == 0) {
          x2v_mesh[nba*nx2] = pmb->pcoord->x2f((pmb->js + pmb->je + 1) / 2);
        } else {
          x2v_mesh[nba*nx2] = pmb->pcoord->x2v((pmb->js + pmb->je) / 2);
        }
      } else {
        for (int j=out_js, index=0; j <= out_je+1; ++j, ++index)
          x2f_mesh[nba*(nx2+1) + index] = static_cast<H5Real>(pmb->pcoord->x2f(j));
        for (int j=out_js, index=0; j <= out_je; ++j, ++index)
          x2v_mesh[nba*nx2 + index] = static_cast<H5Real>(pmb->pcoord->x2v(j));
      }
      if (output_params.output_slicex3) {
        x3f_mesh[nba*(nx3+1)]
            =static_cast<H5Real>(pmb->pcoord->x3f(output_params.kslice));
        x3f_mesh[nba*(nx3+1)+1]
            =static_cast<H5Real>(pmb->pcoord->x3f(output_params.kslice+1));
        x3v_mesh[nba*nx3]
            =static_cast<H5Real>(pmb->pcoord->x3v(output_params.kslice));
      } else if (output_params.output_sumx3) {
        x3f_mesh[nba*(nx3+1)] = pmb->pcoord->x3f(pmb->ks);
        x3f_mesh[nba*(nx3+1)+1] = pmb->pcoord->x3f(pmb->ke+1);
        if (pmb->block_size.nx3%2 == 0) {
          x3v_mesh[nba*nx3] = pmb->pcoord->x3f((pmb->ks + pmb->ke + 1) / 2);
        } else {
          x3v_mesh[nba*nx3] = pmb->pcoord->x3v((pmb->ks + pmb->ke) / 2);
        }
      } else {
        for (int k=out_ks, index=0; k <= out_ke+1; ++k, ++index)
          x3f_mesh[nba*(nx3+1) + index] = static_cast<H5Real>(pmb->pcoord->x3f(k));
        for (int k=out_ks, index=0; k <= out_ke; ++k, ++index)
          x3v_mesh[nba*nx3 + index] = static_cast<H5Real>(pmb->pcoord->x3v(k));
      }

      // store the data into the data_buffers
      if (variable.compare("prim") == 0 or variable.compare("cons") == 0) {
        int n_dataset=0;
        int ndv=0;
        pod=pfirst_data_;
        while(pod!=NULL) {
          if (pod->name=="Bcc") {
            n_dataset++;
            ndv=0;
          }
          if(pod->name == "col_avg0" && RADIATION_ENABLED) {
            n_dataset++;
            ndv=0;
          }
#ifdef INCLUDE_CHEMISTRY
          if(pod->name == pmb->pspec->pchemnet->species_names[0]) {
            n_dataset++;
            ndv=0;
          }
#endif
#ifdef NOT_INCLUDE_CHEMISTRY
          if(pod->name == "species0" && SPECIES_ENABLED) {
            n_dataset++;
            ndv=0;
          }
#endif
          int nv=1;
          if (pod->type=="VECTORS") nv=3;
          for (int v=0; v < nv; v++, ndv++) {
            int index = 0;
            for (int k = out_ks; k <= out_ke; k++) {
              for (int j = out_js; j <= out_je; j++) {
                for (int i = out_is; i <= out_ie; i++, index++)
                  data_buffers[n_dataset][(ndv*num_blocks_local+nba)*nx3*nx2*nx1+index]
                              = pod->data(v,k,j,i);
              }
            }
          }
          pod=pod->pnext;
        }
      } else {
        int ndv=0;
        pod=pfirst_data_;
        while(pod!=NULL) {
          int nv=1;
          if (pod->type=="VECTORS") nv=3;
          for (int v=0; v < nv; v++, ndv++) {
            int index = 0;
            for (int k = out_ks; k <= out_ke; k++) {
              for (int j = out_js; j <= out_je; j++) {
                for (int i = out_is; i <= out_ie; i++, index++)
                  data_buffers[0][(ndv*num_blocks_local+nba)*nx3*nx2*nx1+index]
                              = pod->data(v,k,j,i);
              }
            }
          }
          pod=pod->pnext;
        }
      }
      nba++;
      ClearOutputData();  // required when LoadOutputData() is used.
    }
    nb++;
    pmb=pmb->next;
  }

  // Define output filename
  filename = std::string(output_params.file_basename);
  filename.append(".");
  filename.append(output_params.file_id);
  filename.append(".");
  std::stringstream file_number;
  file_number << std::setw(5) << std::setfill('0') << output_params.file_number;
  filename.append(file_number.str());
  filename.append(".athdf");

  // Create new file
#ifdef MPI_PARALLEL
  hid_t property_list_file = H5Pcreate(H5P_FILE_ACCESS);
  H5Pset_fapl_mpio(property_list_file, MPI_COMM_WORLD, MPI_INFO_NULL);
  file = H5Fcreate(filename.c_str(), H5F_ACC_TRUNC, H5P_DEFAULT, property_list_file);
  H5Pclose(property_list_file);
#else
  file = H5Fcreate(filename.c_str(), H5F_ACC_TRUNC, H5P_DEFAULT, H5P_DEFAULT);
#endif
  if (file < 0) {
    std::stringstream message;
    message << "### FATAL ERROR in athdf5 initialization\n"
            << "Could not open " << filename << "\n";
    throw std::runtime_error(message.str().c_str());
  }

  // Prepare datatypes and dataspaces for writing attributes
  hid_t string_type = H5Tcopy(H5T_C_S1);
  H5Tset_size(string_type, max_name_length+1);
  hid_t dataspace_scalar = H5Screate(H5S_SCALAR);
  dims_count[0] = 3;
  hid_t dataspace_triple = H5Screate_simple(1, dims_count, NULL);
  dims_count[0] = num_datasets;
  hid_t dataspace_dataset_list = H5Screate_simple(1, dims_count, NULL);
  dims_count[0] = num_vars_;
  hid_t dataspace_variable_list = H5Screate_simple(1, dims_count, NULL);

  // Write cycle number
  int num_cycles = pm->ncycle;
  hid_t attribute = H5Acreate2(file, "NumCycles", H5T_STD_I32BE, dataspace_scalar,
      H5P_DEFAULT, H5P_DEFAULT);
  H5Awrite(attribute, H5T_NATIVE_INT, &num_cycles);
  H5Aclose(attribute);

  // Write simulation time
  double time = pm->time;
  attribute = H5Acreate2(file, "Time", H5T_NATIVE_REAL, dataspace_scalar, H5P_DEFAULT,
      H5P_DEFAULT);
  H5Awrite(attribute, H5T_NATIVE_DOUBLE, &time);
  H5Aclose(attribute);
  code_time = static_cast<H5Real>(time); // output time for xdmf

  // Write coordinate system
  if (std::strlen(COORDINATE_SYSTEM) > max_name_length) {
    std::stringstream message;
    message << "### FATAL ERROR in athdf5 initialization\n"
            << "Coordinate name too long\n";
    throw std::runtime_error(message.str().c_str());
  }
  attribute = H5Acreate2(file, "Coordinates", string_type, dataspace_scalar,
      H5P_DEFAULT, H5P_DEFAULT);
  H5Awrite(attribute, string_type, COORDINATE_SYSTEM);
  H5Aclose(attribute);

  // Write extent of grid in x1-direction
  double coord_range[3];
  coord_range[0] = pm->mesh_size.x1min;
  coord_range[1] = pm->mesh_size.x1max;
  coord_range[2] = pm->mesh_size.x1rat;
  attribute = H5Acreate2(file, "RootGridX1", H5T_NATIVE_REAL, dataspace_triple,
      H5P_DEFAULT, H5P_DEFAULT);
  H5Awrite(attribute, H5T_NATIVE_DOUBLE, coord_range);
  H5Aclose(attribute);

  // Write extent of grid in x2-direction
  coord_range[0] = pm->mesh_size.x2min;
  coord_range[1] = pm->mesh_size.x2max;
  coord_range[2] = pm->mesh_size.x2rat;
  attribute = H5Acreate2(file, "RootGridX2", H5T_NATIVE_REAL, dataspace_triple,
      H5P_DEFAULT, H5P_DEFAULT);
  H5Awrite(attribute, H5T_NATIVE_DOUBLE, coord_range);
  H5Aclose(attribute);

  // Write extent of grid in x3-direction
  coord_range[0] = pm->mesh_size.x3min;
  coord_range[1] = pm->mesh_size.x3max;
  coord_range[2] = pm->mesh_size.x3rat;
  attribute = H5Acreate2(file, "RootGridX3", H5T_NATIVE_REAL, dataspace_triple,
      H5P_DEFAULT, H5P_DEFAULT);
  H5Awrite(attribute, H5T_NATIVE_DOUBLE, coord_range);
  H5Aclose(attribute);

  // Write root grid size
  int root_grid_size[3];
  root_grid_size[0] = pm->mesh_size.nx1;
  root_grid_size[1] = pm->mesh_size.nx2;
  root_grid_size[2] = pm->mesh_size.nx3;
  attribute = H5Acreate2(file, "RootGridSize", H5T_STD_I32BE, dataspace_triple,
      H5P_DEFAULT, H5P_DEFAULT);
  H5Awrite(attribute, H5T_NATIVE_INT, root_grid_size);
  H5Aclose(attribute);

  // Write number of MeshBlocks
  attribute = H5Acreate2(file, "NumMeshBlocks", H5T_STD_I32BE, dataspace_scalar,
      H5P_DEFAULT, H5P_DEFAULT);
  H5Awrite(attribute, H5T_NATIVE_INT, &num_blocks_global);
  H5Aclose(attribute);

  // Write MeshBlock size
  int meshblock_size[3];
  meshblock_size[0] = nx1;
  meshblock_size[1] = nx2;
  meshblock_size[2] = nx3;
  attribute = H5Acreate2(file, "MeshBlockSize", H5T_STD_I32BE, dataspace_triple,
      H5P_DEFAULT, H5P_DEFAULT);
  H5Awrite(attribute, H5T_NATIVE_INT, meshblock_size);
  H5Aclose(attribute);

  // Write maximum refinement level
  int max_level = pm->current_level - pm->root_level;
  attribute = H5Acreate2(file, "MaxLevel", H5T_STD_I32BE, dataspace_scalar, H5P_DEFAULT,
      H5P_DEFAULT);
  H5Awrite(attribute, H5T_NATIVE_INT, &max_level);
  H5Aclose(attribute);

  // Write number of output cell-centered variables
  attribute = H5Acreate2(file, "NumVariables", H5T_STD_I32BE, dataspace_dataset_list,
      H5P_DEFAULT, H5P_DEFAULT);
  H5Awrite(attribute, H5T_NATIVE_INT, num_variables);
  H5Aclose(attribute);

  // Write names of datasets in same order
  attribute = H5Acreate2(file, "DatasetNames", string_type, dataspace_dataset_list,
      H5P_DEFAULT, H5P_DEFAULT);
  H5Awrite(attribute, string_type, dataset_names);
  H5Aclose(attribute);

  // Write array of variable names
  attribute = H5Acreate2(file, "VariableNames", string_type, dataspace_variable_list,
      H5P_DEFAULT, H5P_DEFAULT);
  H5Awrite(attribute, string_type, variable_names);
  H5Aclose(attribute);

  // Close attribute dataspaces
  H5Sclose(dataspace_scalar);
  H5Sclose(dataspace_triple);
  H5Sclose(dataspace_dataset_list);
  H5Sclose(dataspace_variable_list);

  // Prepare global (full) dataspaces for writing datasets
  dims_count[0] = num_blocks_global;
  filespace_blocks = H5Screate_simple(1, dims_count, NULL);
  dims_count[1] = 3;
  filespace_blocks_3 = H5Screate_simple(2, dims_count, NULL);
  dims_count[1] = nx1+1;
  filespace_blocks_nx1 = H5Screate_simple(2, dims_count, NULL);
  dims_count[1] = nx2+1;
  filespace_blocks_nx2 = H5Screate_simple(2, dims_count, NULL);
  dims_count[1] = nx3+1;
  filespace_blocks_nx3 = H5Screate_simple(2, dims_count, NULL);
  dims_count[1] = nx1;
  filespace_blocks_nx1v = H5Screate_simple(2, dims_count, NULL);
  dims_count[1] = nx2;
  filespace_blocks_nx2v = H5Screate_simple(2, dims_count, NULL);
  dims_count[1] = nx3;
  filespace_blocks_nx3v = H5Screate_simple(2, dims_count, NULL);
  dims_count[1] = num_blocks_global;
  dims_count[2] = nx3;
  dims_count[3] = nx2;
  dims_count[4] = nx1;
  filespaces_vars_blocks_nx3_nx2_nx1 = new hid_t[num_datasets];
  for (int n = 0; n < num_datasets; ++n) {
    dims_count[0] = num_variables[n];
    filespaces_vars_blocks_nx3_nx2_nx1[n] = H5Screate_simple(5, dims_count, NULL);
  }

  // Create datasets
  dataset_levels = H5Dcreate(file, "Levels", H5T_STD_I32BE, filespace_blocks,
      H5P_DEFAULT, H5P_DEFAULT, H5P_DEFAULT);
  dataset_locations = H5Dcreate(file, "LogicalLocations", H5T_STD_I64BE,
      filespace_blocks_3, H5P_DEFAULT, H5P_DEFAULT, H5P_DEFAULT);
  dataset_x1f = H5Dcreate(file, "x1f", H5T_NATIVE_REAL, filespace_blocks_nx1,
      H5P_DEFAULT, H5P_DEFAULT, H5P_DEFAULT);
  dataset_x2f = H5Dcreate(file, "x2f", H5T_NATIVE_REAL, filespace_blocks_nx2,
      H5P_DEFAULT, H5P_DEFAULT, H5P_DEFAULT);
  dataset_x3f = H5Dcreate(file, "x3f", H5T_NATIVE_REAL, filespace_blocks_nx3,
      H5P_DEFAULT, H5P_DEFAULT, H5P_DEFAULT);
  dataset_x1v = H5Dcreate(file, "x1v", H5T_NATIVE_REAL, filespace_blocks_nx1v,
      H5P_DEFAULT, H5P_DEFAULT, H5P_DEFAULT);
  dataset_x2v = H5Dcreate(file, "x2v", H5T_NATIVE_REAL, filespace_blocks_nx2v,
      H5P_DEFAULT, H5P_DEFAULT, H5P_DEFAULT);
  dataset_x3v = H5Dcreate(file, "x3v", H5T_NATIVE_REAL, filespace_blocks_nx3v,
      H5P_DEFAULT, H5P_DEFAULT, H5P_DEFAULT);
  datasets_celldata = new hid_t[num_datasets];
  for (int n = 0; n < num_datasets; ++n)
    datasets_celldata[n] = H5Dcreate(file, dataset_names[n], H5T_NATIVE_REAL,
        filespaces_vars_blocks_nx3_nx2_nx1[n], H5P_DEFAULT, H5P_DEFAULT, H5P_DEFAULT);

  // Prepare local (hyperslabbed) dataspaces for writing datasets to file
  dims_start[0] = first_block;
  dims_count[0] = num_blocks_local;
  H5Sselect_hyperslab(filespace_blocks, H5S_SELECT_SET, dims_start, NULL, dims_count,
      NULL);
  dims_start[1] = 0;
  dims_count[1] = 3;
  H5Sselect_hyperslab(filespace_blocks_3, H5S_SELECT_SET, dims_start, NULL, dims_count,
      NULL);
  dims_count[1] = nx1+1;
  H5Sselect_hyperslab(filespace_blocks_nx1, H5S_SELECT_SET, dims_start, NULL,
      dims_count, NULL);
  dims_count[1] = nx2+1;
  H5Sselect_hyperslab(filespace_blocks_nx2, H5S_SELECT_SET, dims_start, NULL,
      dims_count, NULL);
  dims_count[1] = nx3+1;
  H5Sselect_hyperslab(filespace_blocks_nx3, H5S_SELECT_SET, dims_start, NULL,
      dims_count, NULL);
  dims_count[1] = nx1;
  H5Sselect_hyperslab(filespace_blocks_nx1v, H5S_SELECT_SET, dims_start, NULL,
      dims_count, NULL);
  dims_count[1] = nx2;
  H5Sselect_hyperslab(filespace_blocks_nx2v, H5S_SELECT_SET, dims_start, NULL,
      dims_count, NULL);
  dims_count[1] = nx3;
  H5Sselect_hyperslab(filespace_blocks_nx3v, H5S_SELECT_SET, dims_start, NULL,
      dims_count, NULL);
  dims_start[0] = 0;
  dims_start[1] = first_block;
  dims_start[2] = 0;
  dims_start[3] = 0;
  dims_start[4] = 0;
  dims_count[1] = num_blocks_local;
  dims_count[2] = nx3;
  dims_count[3] = nx2;
  dims_count[4] = nx1;
  for (int n = 0; n < num_datasets; ++n) {
    dims_count[0] = num_variables[n];
    H5Sselect_hyperslab(filespaces_vars_blocks_nx3_nx2_nx1[n], H5S_SELECT_SET,
        dims_start, NULL, dims_count, NULL);
  }

  // Prepare dataspaces for describing data in memory
  dims_count[0] = num_blocks_local;
  memspace_blocks = H5Screate_simple(1, dims_count, NULL);
  dims_count[1] = 3;
  memspace_blocks_3 = H5Screate_simple(2, dims_count, NULL);
  dims_count[1] = nx1+1;
  memspace_blocks_nx1 = H5Screate_simple(2, dims_count, NULL);
  dims_count[1] = nx2+1;
  memspace_blocks_nx2 = H5Screate_simple(2, dims_count, NULL);
  dims_count[1] = nx3+1;
  memspace_blocks_nx3 = H5Screate_simple(2, dims_count, NULL);
  dims_count[1] = nx1;
  memspace_blocks_nx1v = H5Screate_simple(2, dims_count, NULL);
  dims_count[1] = nx2;
  memspace_blocks_nx2v = H5Screate_simple(2, dims_count, NULL);
  dims_count[1] = nx3;
  memspace_blocks_nx3v = H5Screate_simple(2, dims_count, NULL);
  dims_count[1] = num_blocks_local;
  dims_count[2] = nx3;
  dims_count[3] = nx2;
  dims_count[4] = nx1;
  memspaces_vars_blocks_nx3_nx2_nx1 = new hid_t[num_datasets];
  for (int n = 0; n < num_datasets; ++n) {
    dims_count[0] = num_variables[n];
    memspaces_vars_blocks_nx3_nx2_nx1[n] = H5Screate_simple(5, dims_count, NULL);
  }

  // Use collective MPI calls if applicable
  property_list = H5Pcreate(H5P_DATASET_XFER);
#ifdef MPI_PARALLEL
  H5Pset_dxpl_mpio(property_list, H5FD_MPIO_COLLECTIVE);
#endif

  // dump all the data
  // Write refinement level and logical location
  H5Dwrite(dataset_levels, H5T_NATIVE_INT, memspace_blocks, filespace_blocks,
      property_list, levels_mesh);
  H5Dwrite(dataset_locations, H5T_NATIVE_LONG, memspace_blocks_3, filespace_blocks_3,
      property_list, locations_mesh);

  // Write coordinates
  H5Dwrite(dataset_x1f, H5T_NATIVE_REAL, memspace_blocks_nx1, filespace_blocks_nx1,
      property_list, x1f_mesh);
  H5Dwrite(dataset_x2f, H5T_NATIVE_REAL, memspace_blocks_nx2, filespace_blocks_nx2,
      property_list, x2f_mesh);
  H5Dwrite(dataset_x3f, H5T_NATIVE_REAL, memspace_blocks_nx3, filespace_blocks_nx3,
      property_list, x3f_mesh);
  H5Dwrite(dataset_x1v, H5T_NATIVE_REAL, memspace_blocks_nx1v, filespace_blocks_nx1v,
      property_list, x1v_mesh);
  H5Dwrite(dataset_x2v, H5T_NATIVE_REAL, memspace_blocks_nx2v, filespace_blocks_nx2v,
      property_list, x2v_mesh);
  H5Dwrite(dataset_x3v, H5T_NATIVE_REAL, memspace_blocks_nx3v, filespace_blocks_nx3v,
      property_list, x3v_mesh);

  // Write cell data
  for (int n = 0; n < num_datasets; ++n)
    H5Dwrite(datasets_celldata[n], H5T_NATIVE_REAL,
        memspaces_vars_blocks_nx3_nx2_nx1[n], filespaces_vars_blocks_nx3_nx2_nx1[n],
        property_list, data_buffers[n]);


  // Close property list
  H5Pclose(property_list);

  // Close dataspaces for describing memory
  H5Sclose(memspace_blocks);
  H5Sclose(memspace_blocks_3);
  H5Sclose(memspace_blocks_nx1);
  H5Sclose(memspace_blocks_nx2);
  H5Sclose(memspace_blocks_nx3);
  H5Sclose(memspace_blocks_nx1v);
  H5Sclose(memspace_blocks_nx2v);
  H5Sclose(memspace_blocks_nx3v);
  for (int n = 0; n < num_datasets; ++n)
    H5Sclose(memspaces_vars_blocks_nx3_nx2_nx1[n]);
  delete[] memspaces_vars_blocks_nx3_nx2_nx1;

  // Close dataspaces for describing file
  H5Sclose(filespace_blocks);
  H5Sclose(filespace_blocks_3);
  H5Sclose(filespace_blocks_nx1);
  H5Sclose(filespace_blocks_nx2);
  H5Sclose(filespace_blocks_nx3);
  H5Sclose(filespace_blocks_nx1v);
  H5Sclose(filespace_blocks_nx2v);
  H5Sclose(filespace_blocks_nx3v);
  for (int n = 0; n < num_datasets; ++n)
    H5Sclose(filespaces_vars_blocks_nx3_nx2_nx1[n]);
  delete[] filespaces_vars_blocks_nx3_nx2_nx1;

  // Close datasets
  H5Dclose(dataset_levels);
  H5Dclose(dataset_locations);
  H5Dclose(dataset_x1f);
  H5Dclose(dataset_x2f);
  H5Dclose(dataset_x3f);
  H5Dclose(dataset_x1v);
  H5Dclose(dataset_x2v);
  H5Dclose(dataset_x3v);
  for (int n = 0; n < num_datasets; ++n)
    H5Dclose(datasets_celldata[n]);
  delete[] datasets_celldata;

  // Close .athdf file
  H5Fclose(file);

  // Write .athdf.xdmf file
  int write_xdmf = pin->GetOrAddInteger(output_params.block_name, "xdmf", 1);
  if (Globals::my_rank == 0 && write_xdmf != 0)
    MakeXDMF();

  // Delete data storage
  delete[] num_variables;
  delete[] dataset_names;
  delete[] variable_names;
  delete[] levels_mesh;
  delete[] locations_mesh;
  delete[] x1f_mesh;
  delete[] x2f_mesh;
  delete[] x3f_mesh;
  delete[] x1v_mesh;
  delete[] x2v_mesh;
  delete[] x3v_mesh;
  for (int n = 0; n < num_datasets; ++n)
    delete[] data_buffers[n];
  delete[] data_buffers;
  delete[] active_flags;

  // Reset parameters for next time file is written
  output_params.file_number++;
  output_params.next_time += output_params.dt;
  pin->SetInteger(output_params.block_name, "file_number", output_params.file_number);
  pin->SetReal(output_params.block_name, "next_time", output_params.next_time);
}

//----------------------------------------------------------------------------------------

// Function for writing auxiliary XDMF metadata file
// Inputs: (none)
// Outputs: (none)
// Notes:
//   writes .athdf.xdmf file for describing .athdf file
//   should only be called by single process
//   file size scales proportional to total number of MeshBlocks
//   for many small MeshBlocks, this can take most of the output writing time
void ATHDF5Output::MakeXDMF() {
  std::string filename_aux(filename);
  filename_aux.append(".xdmf");
  std::ofstream xdmf(filename_aux.c_str());

  // Write header
  xdmf << "<?xml version=\"1.0\" ?>\n";
  xdmf << "<!DOCTYPE Xdmf SYSTEM \"Xdmf.dtd\" []>\n";
  xdmf << "<Xdmf Version=\"2.0\">\n";
  xdmf << "<Information Name=\"TimeVaryingMetaData\" Value=\"True\"/>\n";
  xdmf << "<Domain>\n";
  xdmf << "<Grid Name=\"Mesh\" GridType=\"Collection\">\n";
  xdmf << " <Time Value=\"" << code_time << "\"/>\n";

  // Go through all MeshBlocks
  for (int n_block = 0; n_block < num_blocks_global; ++n_block) {
    // Begin block
    xdmf << "  <Grid Name=\"MeshBlock" << n_block << "\" GridType=\"Uniform\">\n";

    // Write topology
    if (nx3 > 1)
      xdmf << "    <Topology TopologyType=\"3DRectMesh\" NumberOfElements=\"" << nx3+1
          << " " << nx2+1 << " " << nx1+1 << "\"/>\n";
    else
      xdmf << "    <Topology TopologyType=\"2DRectMesh\" NumberOfElements=\"" << nx2+1
          << " " << nx1+1 << "\"/>\n";

    // Write geometry
    if (nx3 > 1)
      xdmf << "    <Geometry GeometryType=\"VXVYVZ\">\n";
    else
      xdmf << "    <Geometry GeometryType=\"VXVY\">\n";
    xdmf << "      <DataItem ItemType=\"HyperSlab\" Dimensions=\"" << nx1+1 << "\">\n";
    xdmf << "        <DataItem Dimensions=\"3 2\" NumberType=\"Int\"> " << n_block
        << " 0 1 1 1 " << nx1+1 << " </DataItem>\n";
    xdmf << "        <DataItem Dimensions=\"" << num_blocks_global << " " << nx1+1
        << "\" Format=\"HDF\"> " << filename << ":/x1f </DataItem>\n";
    xdmf << "      </DataItem>\n";
    xdmf << "      <DataItem ItemType=\"HyperSlab\" Dimensions=\"" << nx2+1 << "\">\n";
    xdmf << "        <DataItem Dimensions=\"3 2\" NumberType=\"Int\"> " << n_block
        << " 0 1 1 1 " << nx2+1 << " </DataItem>\n";
    xdmf << "        <DataItem Dimensions=\"" << num_blocks_global << " " << nx2+1
        << "\" Format=\"HDF\"> " << filename << ":/x2f </DataItem>\n";
    xdmf << "      </DataItem>\n";
    if (nx3 > 1) {
      xdmf << "      <DataItem ItemType=\"HyperSlab\" Dimensions=\"" << nx3+1
          << "\">\n";
      xdmf << "        <DataItem Dimensions=\"3 2\" NumberType=\"Int\"> " << n_block
          << " 0 1 1 1 " << nx3+1 << " </DataItem>\n";
      xdmf << "        <DataItem Dimensions=\"" << num_blocks_global << " " << nx3+1
          << "\" Format=\"HDF\"> " << filename << ":/x3f </DataItem>\n";
      xdmf << "      </DataItem>\n";
    }
    xdmf << "    </Geometry>\n";

    // Write description of cell-centered data
    int n_quantity = 0;
    for (int n_dataset = 0; n_dataset < num_datasets; ++n_dataset) {
      for (int n_variable = 0; n_variable < num_variables[n_dataset]; ++n_variable) {
        xdmf << "    <Attribute Name=\"" << variable_names[n_quantity++]
            << "\" Center=\"Cell\">\n";
        if (nx3 > 1) {
          xdmf << "      <DataItem ItemType=\"HyperSlab\" Dimensions=\"" << nx3 << " "
              << nx2 << " " << nx1 << "\">\n";
          xdmf << "        <DataItem Dimensions=\"3 5\" NumberType=\"Int\"> "
              << n_variable << " " << n_block << " 0 0 0 1 1 1 1 1 1 1 " << nx3 << " "
              << nx2 << " " << nx1 << " </DataItem>\n";
        } else {
          xdmf << "      <DataItem ItemType=\"HyperSlab\" Dimensions=\"" << nx2 << " "
              << nx1 << "\">\n";
          xdmf << "        <DataItem Dimensions=\"3 5\" NumberType=\"Int\"> "
              << n_variable << " " << n_block << " 0 0 0 1 1 1 1 1 1 1 1 " << nx2 << " "
              << nx1 << " </DataItem>\n";
        }
        xdmf << "        <DataItem Dimensions=\"" << num_variables[n_dataset] << " "
            << num_blocks_global << " " << nx3 << " " << nx2 << " " << nx1
            << "\" Format=\"HDF\"> " << filename << ":/" << dataset_names[n_dataset]
            << " </DataItem>\n";
        xdmf << "      </DataItem>\n";
        xdmf << "    </Attribute>\n";
      }
    }

    // End block
    xdmf << "  </Grid>\n";
  }

  // Complete header elements
  xdmf << "</Grid>\n";
  xdmf << "</Domain>\n";
  xdmf << "</Xdmf>";

  // Close file
  xdmf.close();
  return;
}

#endif  // HDF5OUTPUT<|MERGE_RESOLUTION|>--- conflicted
+++ resolved
@@ -139,18 +139,13 @@
       if (output_params.cartesian_vector)
         num_variables[n_dataset-1] += 3;
     }
-<<<<<<< HEAD
     if (RADIATION_ENABLED) {
       num_variables[n_dataset++] = pmb->prad->pradintegrator->ncol + pmb->prad->nfreq;
     }
     if (SPECIES_ENABLED){
       num_variables[n_dataset++] = NSPECIES;
     }
-  }
-  else {
-=======
   } else {
->>>>>>> 5fd9ea54
     num_datasets = 1;
     num_variables = new int[num_datasets];
     num_variables[0] = num_vars_;
@@ -167,16 +162,14 @@
       std::strncpy(dataset_names[n_dataset++], "cons", max_name_length+1);
     if (MAGNETIC_FIELDS_ENABLED)
       std::strncpy(dataset_names[n_dataset++], "B", max_name_length+1);
-<<<<<<< HEAD
     if (RADIATION_ENABLED) {
       std::strncpy(dataset_names[n_dataset++], "rad", max_name_length+1);
     }
     if (SPECIES_ENABLED) {
       std::strncpy(dataset_names[n_dataset++], "species", max_name_length+1);
     }
-  }
-  else { // single data
-    if(variable.compare(0,1,"B") == 0 && MAGNETIC_FIELDS_ENABLED)
+  } else { // single data
+    if (variable.compare(0,1,"B") == 0 && MAGNETIC_FIELDS_ENABLED)
       std::strncpy(dataset_names[n_dataset++], "B", max_name_length+1);
     else if (variable.compare("r") == 0 && RADIATION_ENABLED) {
       std::strncpy(dataset_names[n_dataset++], "rad", max_name_length+1);
@@ -184,13 +177,7 @@
     if (SPECIES_ENABLED && variable.compare("s") == 0) {
       std::strncpy(dataset_names[n_dataset++], "species", max_name_length+1);
     }
-    else if(variable.compare(0,1,"uov") == 0
-=======
-  } else { // single data
-    if (variable.compare(0,1,"B") == 0 && MAGNETIC_FIELDS_ENABLED)
-      std::strncpy(dataset_names[n_dataset++], "B", max_name_length+1);
     else if (variable.compare(0,1,"uov") == 0
->>>>>>> 5fd9ea54
          || variable.compare(0,1,"user_out_var") == 0)
       std::strncpy(dataset_names[n_dataset++], "user_out_var", max_name_length+1);
     else
