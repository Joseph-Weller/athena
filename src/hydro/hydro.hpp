--- conflicted
+++ resolved
@@ -11,19 +11,12 @@
 // Athena++ classes headers
 #include "../athena.hpp"
 #include "../athena_arrays.hpp"
-<<<<<<< HEAD
-#include "../task_list/task_list.hpp"
-=======
 //#include "../task_list/task_list.hpp"
->>>>>>> 0380ab45
 
 class MeshBlock;
 class ParameterInput;
 class HydroSourceTerms;
-<<<<<<< HEAD
-=======
 struct IntegratorWeight;
->>>>>>> 0380ab45
 
 //! \class Hydro
 //  \brief hydro data and functions
@@ -33,44 +26,6 @@
 public:
   Hydro(MeshBlock *pmb, ParameterInput *pin);
   ~Hydro();
-<<<<<<< HEAD
-
-  // data
-  MeshBlock* pmy_block;    // ptr to MeshBlock containing this Hydro
-  AthenaArray<Real> u,w;      // conserved and primitive variables
-  AthenaArray<Real> u1,w1;    // conserved and primitive variables at intermediate step
-  AthenaArray<Real> flux[3];  // conserved and primitive variables
-
-  HydroSourceTerms *psrc;
-
-  // functions
-  Real NewBlockTimeStep(void);    // computes new timestep on a MeshBlock
-  void AddFluxDivergenceToAverage(AthenaArray<Real> &u1, 
-    AthenaArray<Real> &u2, AthenaArray<Real> &w, AthenaArray<Real> &bcc,
-    IntegratorWeight wght, AthenaArray<Real> &u_out);
-  void CalculateFluxes(AthenaArray<Real> &w, FaceField &b,
-    AthenaArray<Real> &bcc, int order);
-  void RiemannSolver(const int k, const int j, const int il, const int iu,
-    const int ivx, const AthenaArray<Real> &bx, AthenaArray<Real> &wl,
-    AthenaArray<Real> &wr, AthenaArray<Real> &flx);
-
-private:
-  AthenaArray<Real> dt1_,dt2_,dt3_;  // scratch arrays used in NewTimeStep
-  // scratch space used to compute fluxes
-  AthenaArray<Real> wl_, wr_, flx_;
-  AthenaArray<Real> dxw_;
-  AthenaArray<Real> x1face_area_, x2face_area_, x3face_area_;
-  AthenaArray<Real> x2face_area_p1_, x3face_area_p1_;
-  AthenaArray<Real> cell_volume_;
-  AthenaArray<Real> bb_normal_;    // normal magnetic field, for (SR/GR)MHD
-  AthenaArray<Real> lambdas_p_l_;  // most positive wavespeeds in left state
-  AthenaArray<Real> lambdas_m_l_;  // most negative wavespeeds in left state
-  AthenaArray<Real> lambdas_p_r_;  // most positive wavespeeds in right state
-  AthenaArray<Real> lambdas_m_r_;  // most negative wavespeeds in right state
-  AthenaArray<Real> g_, gi_;       // metric and inverse, for some GR Riemann solvers
-  AthenaArray<Real> cons_;         // conserved state, for some GR Riemann solvers
-
-=======
 
   // data
   MeshBlock* pmy_block;    // ptr to MeshBlock containing this Hydro
@@ -121,7 +76,6 @@
   AthenaArray<Real> gflx[3], gflx_old[3]; // gravity tensor (old Athena style)
 
 
->>>>>>> 0380ab45
   TimeStepFunc_t UserTimeStep_;
 };
 #endif // HYDRO_HPP